--- conflicted
+++ resolved
@@ -117,8 +117,6 @@
             except Exception:
                 print('Failed to read azimuth noise for {0} (this is normal for Sentinel-1 scenes taken before 13 March 2018).'.format(self.noise_path))
 
-<<<<<<< HEAD
-=======
     def scale_noise_patches(self):
         """ Calculate scale factors"""
         swath_list = sorted(list(set([item['swath'] for item in self.scalloping_lut])), reverse=True)
@@ -152,7 +150,6 @@
             for patch in patches:
                 self.noise[patch['line_min']:patch['line_max'], patch['sample_min']:patch['sample_max']] *= scale
 
->>>>>>> a8e1ff64
     def _read_azimuth_noise(self, noise_file):
         """ Read scalloping noise data.
             The noise file should be passed here for support of zip-archives.
