--- conflicted
+++ resolved
@@ -12,6 +12,7 @@
 import subprocess
 import datetime
 
+import pandas as pd
 
 from .scene_management import get_scene_folder
 from .scene_management import get_date_folder
@@ -24,10 +25,6 @@
     return dir_path
 
 
-<<<<<<< HEAD
-"""
-def download_single_scene(scene_name, root_folder=False, output_folder='./'):
-=======
 def create_list_of_products(llcrnrlon, llcrnrlat, urcrnrlon, urcrnrlat, start_date, end_date, login, password, lock_folder='', return_path=False):
     """ Return list of products that fit the specified rectangle and sensing date.
     """
@@ -95,8 +92,8 @@
     return True
 
 
+"""
 def download_single_scene(scene_name, root_folder=False, output_folder='./', show_progress=True):
->>>>>>> a8e1ff64
     scene_name = scene_name.split('.')[0]
     '''
     if root_folder:
